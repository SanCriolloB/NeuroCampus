<<<<<<< HEAD
/**
 * Punto de entrada de React.
 * - Monta Router con rutas:
 *   "/" (App), "/datos" (DataUpload), "/admin/cleanup" (AdminCleanup).
 * - Importa el CSS global.
 */
import "./styles/index.css";
=======
>>>>>>> 38f9edf8
import React from "react";
import ReactDOM from "react-dom/client";
import { RouterProvider } from "react-router-dom";
import { router } from "./routes/Router";   // ← usamos el router exportado

<<<<<<< HEAD
// Páginas
import App from "./App";                   // Landing
import DataUpload from "./pages/DataUpload"; // Pantalla de carga de datos
import AdminCleanupPage from "./pages/AdminCleanup"; // Día 4: UI administración limpieza

const router = createBrowserRouter([
  { path: "/", element: <App /> },
  { path: "/datos", element: <DataUpload /> },
  { path: "/admin/cleanup", element: <AdminCleanupPage /> }, // <-- nueva ruta
]);
=======
import "./styles/index.css";                // ← tu hoja de estilos
>>>>>>> 38f9edf8

ReactDOM.createRoot(document.getElementById("root")!).render(
  <React.StrictMode>
    <RouterProvider router={router} />
  </React.StrictMode>
);<|MERGE_RESOLUTION|>--- conflicted
+++ resolved
@@ -1,4 +1,3 @@
-<<<<<<< HEAD
 /**
  * Punto de entrada de React.
  * - Monta Router con rutas:
@@ -6,14 +5,11 @@
  * - Importa el CSS global.
  */
 import "./styles/index.css";
-=======
->>>>>>> 38f9edf8
 import React from "react";
 import ReactDOM from "react-dom/client";
 import { RouterProvider } from "react-router-dom";
 import { router } from "./routes/Router";   // ← usamos el router exportado
 
-<<<<<<< HEAD
 // Páginas
 import App from "./App";                   // Landing
 import DataUpload from "./pages/DataUpload"; // Pantalla de carga de datos
@@ -24,9 +20,6 @@
   { path: "/datos", element: <DataUpload /> },
   { path: "/admin/cleanup", element: <AdminCleanupPage /> }, // <-- nueva ruta
 ]);
-=======
-import "./styles/index.css";                // ← tu hoja de estilos
->>>>>>> 38f9edf8
 
 ReactDOM.createRoot(document.getElementById("root")!).render(
   <React.StrictMode>
